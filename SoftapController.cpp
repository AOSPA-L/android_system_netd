--- conflicted
+++ resolved
@@ -155,14 +155,8 @@
         ssid = (char *)"AndroidAP";
     }
 
-<<<<<<< HEAD
-    asprintf(&wbuf, "interface=%s\ndriver=nl80211\nctrl_interface="
-            "/data/misc/wifi/hostapd\nssid=%s\nchannel=6\nieee80211n=1\n",
-            iface, ssid);
-=======
     asprintf(&wbuf, "interface=%s\ndriver=" HOSTAPD_DRIVER_NAME "\nctrl_interface="
             "/data/misc/wifi/hostapd\nssid=%s\nchannel=6\n", iface, ssid);
->>>>>>> Allow hostapd driver configuration
 
     if (argc > 4) {
         if (!strcmp(argv[4], "wpa-psk")) {
