--- conflicted
+++ resolved
@@ -38,8 +38,7 @@
 LOCAL_CFLAGS := -Werror=format
 
 LOCAL_SHARED_LIBRARIES := libstlport libsysutils libcutils libnetutils \
-<<<<<<< HEAD
-                          libcrypto libhardware_legacy libmdnssd
+                          libcrypto libhardware_legacy libmdnssd libdl
 
 ifdef USES_TI_MAC80211
   LOCAL_SRC_FILES += SoftapControllerTI.cpp
@@ -59,9 +58,6 @@
   LOCAL_SHARED_LIBRARIES := $(LOCAL_SHARED_LIBRARIES) libbluedroid
   LOCAL_CFLAGS := $(LOCAL_CFLAGS) -DHAVE_BLUETOOTH
 endif
-=======
-                          libcrypto libhardware_legacy libmdnssd libdl
->>>>>>> d553ad32
 
 include $(BUILD_EXECUTABLE)
 
